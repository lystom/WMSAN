--- conflicted
+++ resolved
@@ -6,11 +6,7 @@
 
 [project]
 name = "wmsan"
-<<<<<<< HEAD
-version = "2024.1.4"
-=======
 version = "2025.0.0"
->>>>>>> 4d5103fd
 authors = [
   { name="Lisa Tomasetto", email="lisa.tomasetto@gmail.com" },
 ]
