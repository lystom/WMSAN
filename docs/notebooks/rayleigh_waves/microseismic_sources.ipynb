--- conflicted
+++ resolved
@@ -28,11 +28,7 @@
     "__author__ = \"Lisa Tomasetto\"\n",
     "__copyright__ = \"Copyright 2024, UGA\"\n",
     "__credits__ = [\"Lisa Tomasetto\"]\n",
-<<<<<<< HEAD
-    "__version__ = \"2024.1.3\"\n",
-=======
     "__version__ = \"2025.0.0\"\n",
->>>>>>> 4d5103fd
     "__maintainer__ = \"Lisa Tomasetto\"\n",
     "__email__ = \"lisa.tomasetto@gmail.com\"\n",
     "__status__ = \"Production\""
@@ -193,11 +189,7 @@
      "name": "stderr",
      "output_type": "stream",
      "text": [
-<<<<<<< HEAD
-      "2025-02-26 14:38:16 URL: ftp://ftp.ifremer.fr/ifremer/ww3/HINDCAST/SISMO/GLOBAL05_2014_REF102040/WW3-GLOB-30M_201401_p2l.nc [1384327597] -> \"WW3-GLOB-30M_201401_p2l.nc\" [1]\n"
-=======
       "2025-08-19 16:00:18 URL: ftp://ftp.ifremer.fr/ifremer/ww3/HINDCAST/SISMO/GLOBAL05_2008_REF102040/WW3-GLOB-30M_200811_p2l.nc [1336258467] -> \"WW3-GLOB-30M_200811_p2l.nc\" [1]\n"
->>>>>>> 4d5103fd
      ]
     }
    ],
@@ -280,12 +272,8 @@
      "name": "stdout",
      "output_type": "stream",
      "text": [
-<<<<<<< HEAD
-      "File WW3  ../../data/2014/WW3-GLOB-30M_201401_p2l.nc\n",
-=======
       "File WW3  ../../data/2008/WW3-GLOB-30M_200811_p2l.nc\n",
       "make directory ./F/\n",
->>>>>>> 4d5103fd
       "Proxy for the Source Force source maps done!\n"
      ]
     }
