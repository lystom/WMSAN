--- conflicted
+++ resolved
@@ -431,11 +431,7 @@
                                                 dims=["latitude", "longitude"],
                                                 name = 'Source of the power spectrum for the vertical displacement.\nRayleigh waves.\nFrequency %.3f-%.3f Hz.%d-%02d-%02dT%02d'%(f1, f2, iyear, imonth, iday, ih))
                         fig = plt.figure(figsize=(16,9))
-<<<<<<< HEAD
-                        fig.suptitle('Source of the power spectrum for the vertical displacement\n Rayleigh waves.Frequency %.3f-%.3f Hz. %d-%02d-%02dT%02d'%(f1, f2, iyear, imonth, iday, ih))
-=======
                         fig.suptitle('Source of the power spectrum for the vertical displacement.\n Rayleigh waves.\nFrequency %.3f-%.3f Hz. %d-%02d-%02dT%02d'%(f1, f2, iyear, imonth, iday, ih))
->>>>>>> 4d5103fd
                         ax = plt.axes(projection=ccrs.Robinson())
                         ax.coastlines()
                         gl = ax.gridlines()
