# Images #
############
*.png
*.jpg
*.mp4
!docs/img/*
!package_archi.png
!sumup.png
!ANR-logo-2021-complet.jpg

# Packages #
############
# it's better to unpack these files and commit the raw source
# git has its own built in compression methods
*.tar
*.zip

# OS generated files #
######################
.DS_Store
../.DS_Store
../../.DS_Store

# PyCache #
###########
__pycache__/

# Build Directory #
###################
build/
src/wmsan.egg-info/
wwsan.egg-info/

# Distribution Directory #
##########################
dist/

# Documentation Directory #
documentation/

# Additionnal Directories #
###########################
src/wmsan/.qodo/


notebooks/body_waves/F/
notebooks/body_waves/CCF/
notebooks/rayleigh_waves/F/
notebooks/rayleigh_waves/CCF/
notebooks/rayleigh_waves/SDF/
notebooks/AMPHAN/
notebooks/G.PPTF/
notebooks/COURSE_MUIFA/
notebooks/LA_BERARDE/
notebooks/GILLIAN/
notebooks/CAETANO/
notebooks/ANTARCTICA/
<<<<<<< HEAD
=======

>>>>>>> 4d5103fd

# Heavy Files #
###############
data/*.h5
data/20*/
data/19*/
*.txt
data/*.nc

!data/C.nc
!data/cP.nc
!data/cS.nc
!data/LOPS_WW3-GLOB-30M_dataref_dpt.nc 
!stations_pair.txt

# TEST #
./TEST_CCF/
.qodo<|MERGE_RESOLUTION|>--- conflicted
+++ resolved
@@ -55,10 +55,6 @@
 notebooks/GILLIAN/
 notebooks/CAETANO/
 notebooks/ANTARCTICA/
-<<<<<<< HEAD
-=======
-
->>>>>>> 4d5103fd
 
 # Heavy Files #
 ###############
