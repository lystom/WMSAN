{
 "cells": [
  {
   "cell_type": "markdown",
   "metadata": {},
   "source": [
    "# Body Waves Equivalent Vertical Force"
   ]
  },
  {
   "cell_type": "code",
   "execution_count": null,
   "metadata": {},
   "outputs": [],
   "source": [
    "## Distributed python packages\n",
    "import os\n",
    "import numpy as np\n",
    "import matplotlib.pyplot as plt\n",
    "import cartopy.crs as ccrs\n",
    "import xarray as xr\n",
    "\n",
    "from math import radians, log\n",
    "from sys import exit\n",
    "\n",
    "from wmsan.subfunctions_body_waves import open_bathy, ampli, loop_ww3_sources, download_ww3_local\n",
    "\n",
    "__author__ = \"Lisa Tomasetto\"\n",
    "__copyright__ = \"Copyright 2024, UGA\"\n",
    "__credits__ = [\"Lisa Tomasetto\"]\n",
<<<<<<< HEAD
    "__version__ = \"2024.1.3\"\n",
=======
    "__version__ = \"2025.0.0\"\n",
>>>>>>> 4d5103fd
    "__maintainer__ = \"Lisa Tomasetto\"\n",
    "__email__ = \"lisa.tomasetto@gmail.com\"\n",
    "__status__ = \"Production\""
   ]
  },
  {
   "cell_type": "markdown",
   "metadata": {},
   "source": [
    "## Secondary Microseisms Sources of Ambient Noise\n",
    "\n",
    "This Jupyter Notebook aims at modelizing ambient noise sources in the secondary microseismic band, i.e. from 3s to 12s of period.\n",
    "We will compute a proxy for the source amplitude $\\text{F}$ applied at the seafloor in $\\text{N}$. We use oceanic hindcast WAVEWATCHIII data for this modelization.\n",
    "\n",
    "$$F = 2\\pi \\sqrt{\\int_{-\\pi/2}^{\\pi/2} \\int_0^{2\\pi} \\int_{f_{min}}^{f_{max}} c_{P/S}^2(\\lambda', \\phi', f_s) F_{p3D}(k_2 \\approx 0, f_s) R_E^2 \\cos \\lambda'd\\lambda'd\\phi' df}$$\n",
    "\n",
    "where:\n",
    "- $f_s$ is the seismic frequency in Hz (twice the ocean wave frequency)\n",
    "- $f_{min}$ and $f_{max}$, the lower and upper frequency bounds in Hz.\n",
    "- $c_{P/S}$ the amplification coefficients for P or S waves, from Gualtieri et al. (2014), adimensional.\n",
    "- $F_{p3D}(k_2 \\approx 0, f_s)$ the spectral density of the pressure field at the ocean surface or directional wave spectra in $\\text{Pa}^2.\\text{m}^2.\\text{s}$.\n",
    "- $R_E$ the Earth's radius in m.\n",
    "- $\\lambda'$ the latitude and $\\phi'$ the longitude in degrees.\n",
    "\n",
    "In our case we will focus on the period band $T \\in [3, 10]$ s, where body waves can be retrieved. So our maps will be integrated from $f_{min}=0.1 \\text{ Hz}$ to $f_{max}=0.3 \\text{ Hz}$. \n",
    "\n",
    "The saved field is the proxy for the source force not integrated in frequency, therefore its unit is $\\text{N}.\\text{s}^{\\frac{1}{2}}$\n",
    "\n",
    "#### References\n",
    "- [The WAVEWATCH III® Development Group (WW3DG), 2019: User manual and system documentation of WAVEWATCH III® version 6.07. Tech. Note 333, NOAA/NWS/NCEP/MMAB, College Park, MD, USA, 326 pp. + Appendices.](https://www.weather.gov/sti/coastalact_ww3)\n",
    "\n",
    "- [Gualtieri, L., Stutzmann, É., Farra, V., Capdeville, Y., Schimmel, M., Ardhuin, F., & Morelli, A. (2014). Modelling the ocean site effect on seismic noise body waves. Geophysical Journal International, 197(2), 1096-1106.](https://doi.org/10.1093/gji/ggu042)\n",
    "\n",
    "- [Boué, P., & Tomasetto, L. (2024). Opportune detections of global P-wave propagation from microseisms interferometry. Comptes Rendus. Géoscience, 356(S4), 1-16.](https://comptes-rendus.academie-sciences.fr/geoscience/articles/10.5802/crgeos.222/)\n",
    "\n",
    "- [Zhang, R., Boué, P., Campillo, M., & Ma, J. (2023). Quantifying P-wave secondary microseisms events: a comparison of observed and modelled backprojection. Geophysical Journal International, 234(2), 933-947.](https://doi.org/10.1093/gji/ggad103)"
   ]
  },
  {
   "cell_type": "markdown",
   "metadata": {},
   "source": [
    "## Parameters\n",
    "This implementation depends on a few parameters, some are described in the above formula but some are for the user to choose.\n",
    "### Physical Constants\n",
    "Default values are given below, please change with your own if needed.\n"
   ]
  },
  {
   "cell_type": "code",
   "execution_count": 2,
   "metadata": {},
   "outputs": [],
   "source": [
    "F1 = 0.1  # frequency lower bound\n",
    "F2 = 0.6  # frequency upper bound\n",
    "wave_type = 'P'  # 'P' or 'S'\n",
    "parameters = [F1, F2]"
   ]
  },
  {
   "cell_type": "markdown",
   "metadata": {},
   "source": [
    "## Dates\n",
    "Then the dates the user wants to focus on, loops on hours, days, months and years are available setting an empty bracket symbol '[]'."
   ]
  },
  {
   "cell_type": "code",
   "execution_count": 3,
   "metadata": {},
   "outputs": [],
   "source": [
    "YEAR = 2014  # year of interest\n",
    "MONTH = [1]  # loop if array, compute all months of the year if empty list []\n",
    "DAY = []  # loop if array, compute all days of the month if empty list []\n",
    "HOUR = []  # loop if array, compute every 3 hours of the day if empty list []\n",
    "\n",
    "date_vec = [YEAR, MONTH, DAY, HOUR]"
   ]
  },
  {
   "cell_type": "markdown",
   "metadata": {},
   "source": [
    "## Spatial Extent"
   ]
  },
  {
   "cell_type": "code",
   "execution_count": 4,
   "metadata": {},
   "outputs": [],
   "source": [
    "lat_min = -78 # -78 min\n",
    "lat_max = 80 # 80 max\n",
    "lon_min = -180 # -180 min\n",
    "lon_max = 180 # 180 max\n",
    "\n",
    "extent = [lon_min, lon_max, lat_min, lat_max]"
   ]
  },
  {
   "cell_type": "markdown",
   "metadata": {},
   "source": [
    "## Paths to Files"
   ]
  },
  {
   "cell_type": "code",
   "execution_count": 5,
   "metadata": {},
   "outputs": [],
   "source": [
    "# ftp path of WW3 data\n",
    "ftp_path_to_files = \"ftp://ftp.ifremer.fr/ifremer/ww3/HINDCAST/SISMO/GLOBAL05_%d_REF102040/\"%YEAR\n",
    "\n",
    "# local path for WW3 data\n",
    "ww3_local_path = \"../../data/%d/\"%YEAR  # path where the data will be downloaded\n",
    "\n",
    "# bathymetry default\n",
    "file_bathy = \"../../data/LOPS_WW3-GLOB-30M_dataref_dpt.nc\"  #0.5x0.5 degree grid bathymetry\n",
    "\n",
    "paths = [file_bathy, ww3_local_path]"
   ]
  },
  {
   "cell_type": "markdown",
   "metadata": {},
   "source": [
    "## Download WW3 Files\n",
    "For the model files go to ftp://ftp.ifremer.fr/ifremer/ww3/HINDCAST/SISMO/, then choose the year(s) and month(s) corresponding files. We download the directional wave spectra file, extension p2l.nc (default).\n",
    "It will download a .nc file containing the full output of WW3 (including significant waveheight Hs).\n",
    "\n",
    "To download other versions add the prefix option, for example:  ```prefix = 'SWOT_WW3-GLOB-30M'```."
   ]
  },
  {
   "cell_type": "code",
   "execution_count": 6,
   "metadata": {},
   "outputs": [
    {
     "name": "stdout",
     "output_type": "stream",
     "text": [
      "[Errno 17] File exists: '../../data/2014/'\n",
      "Downloading can take some time...\n",
      "\n",
      "-----------------------------------------------------------------\n",
      "\n",
      "../../data/2014/WW3-GLOB-30M_201401_p2l.nc already downloaded\n",
      "\n",
      "-----------------------------------------------------------------\n",
      "\n",
      "WW3 files downloaded in ../../data/2014/\n",
      "current directory :  /Users/tomasetl/GITLAB/ww3-source-maps/notebooks/body_waves\n"
     ]
    }
   ],
   "source": [
    "download_ww3_local(YEAR, MONTH, ftp_path_to_files, ww3_local_path)"
   ]
  },
  {
   "cell_type": "markdown",
   "metadata": {},
   "source": [
    "## Bathymetry file \n",
    "The bathymetry (or waterlevel) is necessary to compute the site effect for a given phase.\n",
    "\n",
    "Two bathymetry grids are available for this notebook: \n",
    "- (default) \"../../data/LOPS_WW3-GLOB-30M_dataref_dpt.nc\": a 0.5°x0.5° bathymetry file corresponding to WW3 hindcast resolution.\n",
    "\n",
    "- (to download) a 1 arcmin resolution ETOPOv2 bathymetry netcdf file.(```refined_bathymetry = True```) \n",
    "\n",
    "Both file should be located in the ```ww3-source-maps/data/``` directory.\n",
    "\n",
    "ETOPOv2 file is also available here: https://www.ngdc.noaa.gov/thredds/catalog/global/ETOPO2022/60s/60s_bed_elev_netcdf/catalog.html?dataset=globalDatasetScan/ETOPO2022/60s/60s_bed_elev_netcdf/ETOPO_2022_v1_60s_N90W180_bed.nc\n",
    "- [WARNING] use this refined bathymetry on small grids otherwise memory errors might occur (typically 30° lat x 30° lon)\n",
    "\n",
    "If you wish to use your own bathymetry file:\n",
    "- latitude in ° 1D array should be named ```zlat```.\n",
    "- longitude in ° 1D array should be named ```zlon```.\n",
    "- depth in meters 2D grid should be named ```dpt1```."
   ]
  },
  {
   "cell_type": "code",
   "execution_count": 7,
   "metadata": {},
   "outputs": [],
   "source": [
    "dpt1, zlon, zlat = open_bathy(file_bathy, refined_bathymetry=False, extent=extent)"
   ]
  },
  {
   "cell_type": "markdown",
   "metadata": {},
   "source": [
    "### Save and Plot\n",
    "If you want to save the 3-hourly matrix as a netcdf file set the save variable to True.\n",
    "```save = True ```\n",
    "\n",
    "If you want to plot the maps and save them as .png files set the plot_type variable to:\n",
    "* ```plot_type = 'hourly'``` for plots every 3-hours (WW3 resolution)\n",
    "* ```plot_type = 'daily'``` for summed daily plots\n",
    "* ```plot_type = 'monthly'``` for summed monthly plots\n",
    "* ```plot_type = 'yearly'``` for summed yearly plots"
   ]
  },
  {
   "cell_type": "code",
   "execution_count": 8,
   "metadata": {},
   "outputs": [],
   "source": [
    "save = False  # save matrix as netcdf\n",
    "plot_type = 'daily' # plot Force 'hourly', 'daily', 'monthly', 'yearly'"
   ]
  },
  {
   "cell_type": "markdown",
   "metadata": {},
   "source": [
    "## Main Loop\n",
    "\n",
    "To use other WW3 files than default add the prefix option, for example:  ```prefix = 'SWOT_WW3-GLOB-30M'```."
   ]
  },
  {
   "cell_type": "code",
   "execution_count": 9,
   "metadata": {},
   "outputs": [
    {
     "name": "stdout",
     "output_type": "stream",
     "text": [
      "File WW3  ../../data/2014//WW3-GLOB-30M_201401_p2l.nc\n",
      "P source maps done!\n"
     ]
    }
   ],
   "source": [
    "loop_ww3_sources(paths, dpt1, zlon, zlat,\n",
    "                 wave_type = wave_type,\n",
    "                 date_vec = date_vec, extent = extent, parameters = parameters, \n",
    "                 plot_type = plot_type, save = save, vmin = 1e7, vmax = 1e10)"
   ]
  }
 ],
 "metadata": {
  "kernelspec": {
   "display_name": "wmsan_test",
   "language": "python",
   "name": "python3"
  },
  "language_info": {
   "codemirror_mode": {
    "name": "ipython",
    "version": 3
   },
   "file_extension": ".py",
   "mimetype": "text/x-python",
   "name": "python",
   "nbconvert_exporter": "python",
   "pygments_lexer": "ipython3",
<<<<<<< HEAD
   "version": "3.13.1"
=======
   "version": "3.12.11"
>>>>>>> 4d5103fd
  }
 },
 "nbformat": 4,
 "nbformat_minor": 2
}<|MERGE_RESOLUTION|>--- conflicted
+++ resolved
@@ -28,11 +28,7 @@
     "__author__ = \"Lisa Tomasetto\"\n",
     "__copyright__ = \"Copyright 2024, UGA\"\n",
     "__credits__ = [\"Lisa Tomasetto\"]\n",
-<<<<<<< HEAD
-    "__version__ = \"2024.1.3\"\n",
-=======
     "__version__ = \"2025.0.0\"\n",
->>>>>>> 4d5103fd
     "__maintainer__ = \"Lisa Tomasetto\"\n",
     "__email__ = \"lisa.tomasetto@gmail.com\"\n",
     "__status__ = \"Production\""
@@ -303,11 +299,7 @@
    "name": "python",
    "nbconvert_exporter": "python",
    "pygments_lexer": "ipython3",
-<<<<<<< HEAD
-   "version": "3.13.1"
-=======
    "version": "3.12.11"
->>>>>>> 4d5103fd
   }
  },
  "nbformat": 4,
